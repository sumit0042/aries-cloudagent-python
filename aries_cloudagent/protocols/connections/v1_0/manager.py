"""Classes to manage connections."""

import logging
from typing import Coroutine, Sequence, Tuple

from aries_cloudagent.protocols.coordinate_mediation.v1_0.manager import (
    MediationManager,
)

from ....cache.base import BaseCache
from ....config.base import InjectionError
from ....connections.models.conn_record import ConnRecord
from ....connections.models.connection_target import ConnectionTarget
from ....connections.models.diddoc import DIDDoc, PublicKey, PublicKeyType, Service
from ....core.error import BaseError
from ....core.profile import ProfileSession
from ....ledger.base import BaseLedger
from ....messaging.responder import BaseResponder
from ....protocols.routing.v1_0.manager import RoutingManager
from ....storage.base import BaseStorage
from ....storage.error import StorageError, StorageNotFoundError
from ....storage.record import StorageRecord
from ....transport.inbound.receipt import MessageReceipt
from ....wallet.base import BaseWallet, DIDInfo
from ....wallet.crypto import create_keypair, seed_to_did
from ....wallet.error import WalletNotFoundError
from ....wallet.util import bytes_to_b58, did_key_to_naked
from ....multitenant.manager import MultitenantManager
<<<<<<< HEAD
from ....protocols.routing.v1_0.manager import RoutingManager

=======
from ...coordinate_mediation.v1_0.models.mediation_record import MediationRecord
>>>>>>> a76afe25
from .messages.connection_invitation import ConnectionInvitation
from .messages.connection_request import ConnectionRequest
from .messages.connection_response import ConnectionResponse
from .messages.problem_report import ProblemReportReason
from .models.connection_detail import ConnectionDetail


class ConnectionManagerError(BaseError):
    """Connection error."""


class ConnectionManager:
    """Class for managing connections."""

    RECORD_TYPE_DID_DOC = "did_doc"
    RECORD_TYPE_DID_KEY = "did_key"

    def __init__(self, session: ProfileSession):
        """
        Initialize a ConnectionManager.

        Args:
            session: The profile session for this connection manager
        """
        self._session = session
        self._logger = logging.getLogger(__name__)

    @property
    def session(self) -> ProfileSession:
        """
        Accessor for the current profile session.

        Returns:
            The profile session for this connection manager

        """
        return self._session

    async def create_invitation(
        self,
        my_label: str = None,
        my_endpoint: str = None,
        auto_accept: bool = None,
        public: bool = False,
        multi_use: bool = False,
        alias: str = None,
        routing_keys: Sequence[str] = None,
        recipient_keys: Sequence[str] = None,
        metadata: dict = None,
        mediation_id: str = None,
    ) -> Tuple[ConnRecord, ConnectionInvitation]:
        """
        Generate new connection invitation.

        This interaction represents an out-of-band communication channel. In the future
        and in practice, these sort of invitations will be received over any number of
        channels such as SMS, Email, QR Code, NFC, etc.

        Structure of an invite message:

        ::

            {
                "@type": "https://didcomm.org/connections/1.0/invitation",
                "label": "Alice",
                "did": "did:sov:QmWbsNYhMrjHiqZDTUTEJs"
            }

        Or, in the case of a peer DID:

        ::

            {
                "@type": "https://didcomm.org/connections/1.0/invitation",
                "label": "Alice",
                "did": "did:peer:oiSqsNYhMrjHiqZDTUthsw",
                "recipient_keys": ["8HH5gYEeNc3z7PYXmd54d4x6qAfCNrqQqEB3nS7Zfu7K"],
                "service_endpoint": "https://example.com/endpoint"
                "routing_keys": ["9EH5gYEeNc3z7PYXmd53d5x6qAfCNrqQqEB4nS7Zfu6K"],
            }

        Args:
            my_label: label for this connection
            my_endpoint: endpoint where other party can reach me
            auto_accept: auto-accept a corresponding connection request
                (None to use config)
            public: set to create an invitation from the public DID
            multi_use: set to True to create an invitation for multiple use
            alias: optional alias to apply to connection for later use

        Returns:
            A tuple of the new `ConnRecord` and `ConnectionInvitation` instances

        """
        mediation_mgr = MediationManager(self._session)
        keylist_updates = None

        if not my_label:
            my_label = self._session.settings.get("default_label")
        wallet = self._session.inject(BaseWallet)
        if public:
            if not self._session.settings.get("public_invites"):
                raise ConnectionManagerError("Public invitations are not enabled")

            public_did = await wallet.get_public_did()
            if not public_did:
                raise ConnectionManagerError(
                    "Cannot create public invitation with no public DID"
                )

            if multi_use:
                raise ConnectionManagerError(
                    "Cannot use public and multi_use at the same time"
                )

            if metadata:
                raise ConnectionManagerError(
                    "Cannot use public and set metadata at the same time"
                )

            # FIXME - allow ledger instance to format public DID with prefix?
            invitation = ConnectionInvitation(
                label=my_label, did=f"did:sov:{public_did.did}"
            )
            return None, invitation

        invitation_mode = ConnRecord.INVITATION_MODE_ONCE
        if multi_use:
            invitation_mode = ConnRecord.INVITATION_MODE_MULTI

        if recipient_keys:
            # TODO: check that recipient keys are in wallet
            invitation_key = recipient_keys[0]  # TODO first key appropriate?
        else:
            # Create and store new invitation key
            invitation_signing_key = await wallet.create_signing_key()
            invitation_key = invitation_signing_key.verkey
            recipient_keys = [invitation_key]
            keylist_updates = await mediation_mgr.add_key(
                invitation_key, keylist_updates
            )

        if not my_endpoint:
            my_endpoint = self._session.settings.get("default_endpoint")

        accept = (
            ConnRecord.ACCEPT_AUTO
            if (
                auto_accept
                or (
                    auto_accept is None
                    and self._session.settings.get("debug.auto_accept_requests")
                )
            )
            else ConnRecord.ACCEPT_MANUAL
        )

        # Create connection record
        connection = ConnRecord(
            invitation_key=invitation_key,  # TODO: determine correct key to use
            their_role=ConnRecord.Role.REQUESTER.rfc160,
            state=ConnRecord.State.INVITATION.rfc160,
            accept=accept,
            invitation_mode=invitation_mode,
            alias=alias,
        )

        await connection.save(self._session, reason="Created new invitation")

        if mediation_id:
            # Let the error percolate up
            mediation_record = await MediationRecord.retrieve_by_id(
                self._session, mediation_id
            )

            if mediation_record.state != MediationRecord.STATE_GRANTED:
                raise ConnectionManagerError(
                    "Medation is not granted for mediation identified by "
                    f"{mediation_record.mediation_id}"
                )

            routing_keys = mediation_record.routing_keys
            my_endpoint = mediation_record.endpoint

            # Save that this invitation was created with mediation
            await connection.metadata_set(
                self._session, "mediation", {"id": mediation_id}
            )

            if keylist_updates and self._session.settings.get(
                "mediation.auto_send_keylist_update_in_create_invitation"
            ):
                responder = self._session.inject(BaseResponder, required=False)
                await responder.send(
                    keylist_updates, connection_id=mediation_record.connection_id
                )

        # Create connection invitation message
        # Note: Need to split this into two stages to support inbound routing of invites
        # Would want to reuse create_did_document and convert the result
        invitation = ConnectionInvitation(
            label=my_label,
            recipient_keys=recipient_keys,
            routing_keys=routing_keys,
            endpoint=my_endpoint,
        )
        await connection.attach_invitation(self._session, invitation)

<<<<<<< HEAD
=======
        if metadata:
            for key, value in metadata.items():
                await connection.metadata_set(self._session, key, value)

>>>>>>> a76afe25
        # Multitenancy: add routing for key to handle inbound messages using relay
        multitenant_enabled = self._session.settings.get("multitenant.enabled")
        wallet_id = self._session.settings.get("wallet.id")
        if multitenant_enabled and wallet_id:
            multitenant_mgr = self._session.inject(MultitenantManager)
            await multitenant_mgr.add_wallet_route(
                wallet_id=wallet_id,
                recipient_key=invitation_key,
            )

        return connection, invitation

    async def receive_invitation(
        self,
        invitation: ConnectionInvitation,
        auto_accept: bool = None,
        alias: str = None,
        mediation_id: str = None,
    ) -> ConnRecord:
        """
        Create a new connection record to track a received invitation.

        Args:
            invitation: The `ConnectionInvitation` to store
            auto_accept: set to auto-accept the invitation (None to use config)
            alias: optional alias to set on the record

        Returns:
            The new `ConnRecord` instance

        """
        if not invitation.did:
            if not invitation.recipient_keys:
                raise ConnectionManagerError("Invitation must contain recipient key(s)")
            if not invitation.endpoint:
                raise ConnectionManagerError("Invitation must contain an endpoint")
        accept = (
            ConnRecord.ACCEPT_AUTO
            if (
                auto_accept
                or (
                    auto_accept is None
                    and self._session.settings.get("debug.auto_accept_invites")
                )
            )
            else ConnRecord.ACCEPT_MANUAL
        )
        # Create connection record
        connection = ConnRecord(
            invitation_key=invitation.recipient_keys[0],
            their_label=invitation.label,
            their_role=ConnRecord.Role.RESPONDER.rfc160,
            state=ConnRecord.State.INVITATION.rfc160,
            accept=accept,
            alias=alias,
        )

        await connection.save(
            self._session,
            reason="Created new connection record from invitation",
            log_params={"invitation": invitation, "their_label": invitation.label},
        )

        # Save the invitation for later processing
        await connection.attach_invitation(self._session, invitation)

        if connection.accept == ConnRecord.ACCEPT_AUTO:
            request = await self.create_request(connection, mediation_id=mediation_id)
            responder = self._session.inject(BaseResponder, required=False)
            if responder:
                await responder.send(request, connection_id=connection.connection_id)
                # refetch connection for accurate state
                connection = await ConnRecord.retrieve_by_id(
                    self._session, connection.connection_id
                )
        else:
            self._logger.debug("Connection invitation will await acceptance")
        return connection

    async def create_request(
        self,
        connection: ConnRecord,
        my_label: str = None,
        my_endpoint: str = None,
        mediation_id: str = None,
    ) -> ConnectionRequest:
        """
        Create a new connection request for a previously-received invitation.

        Args:
            connection: The `ConnRecord` representing the invitation to accept
            my_label: My label
            my_endpoint: My endpoint

        Returns:
            A new `ConnectionRequest` message to send to the other agent

        """
        # Mediation setup
        mediation_mgr = MediationManager(self._session)
        mediation_record = None
        keylist_updates = None
        if mediation_id:
            mediation_record = await MediationRecord.retrieve_by_id(
                self._session, mediation_id
            )
            if mediation_record.state != MediationRecord.STATE_GRANTED:
                raise ConnectionManagerError(
                    "Medation is not granted for mediation identified by "
                    f"{mediation_record.mediation_id}"
                )

        my_info = None
        wallet = self._session.inject(BaseWallet)
        if connection.my_did:
            my_info = await wallet.get_local_did(connection.my_did)
        else:
            # Create new DID for connection
            my_info = await wallet.create_local_did()
            connection.my_did = my_info.did
            keylist_updates = await mediation_mgr.add_key(
                my_info.verkey, keylist_updates
            )

        # Create connection request message
        if my_endpoint:
            my_endpoints = [my_endpoint]
        else:
            my_endpoints = []
            default_endpoint = self._session.settings.get("default_endpoint")
            if default_endpoint:
                my_endpoints.append(default_endpoint)
            my_endpoints.extend(self._session.settings.get("additional_endpoints", []))

        did_doc = await self.create_did_document(
            my_info,
            connection.inbound_connection_id,
            my_endpoints,
            mediation_record=mediation_record,
        )

        if not my_label:
            my_label = self._session.settings.get("default_label")
        request = ConnectionRequest(
            label=my_label,
            connection=ConnectionDetail(did=connection.my_did, did_doc=did_doc),
        )

        # Update connection state
        connection.request_id = request._id
        connection.state = ConnRecord.State.REQUEST.rfc160

        await connection.save(self._session, reason="Created connection request")

        # Multitenancy: add routing for key to handle inbound messages using relay
        multitenant_enabled = self._session.settings.get("multitenant.enabled")
        wallet_id = self._session.settings.get("wallet.id")
        if multitenant_enabled and wallet_id:
            multitenant_mgr = self._session.inject(MultitenantManager)
            await multitenant_mgr.add_wallet_route(
                wallet_id=wallet_id,
                recipient_key=my_info.verkey,
            )

<<<<<<< HEAD
=======
        # Notify mediator of keylist changes
        if (
            keylist_updates
            and mediation_record
            and self._session.settings.get(
                "mediation.auto_send_keylist_update_in_requests"
            )
        ):
            # send a update keylist message with new recipient keys.
            responder = self._session.inject(BaseResponder, required=False)
            await responder.send(
                keylist_updates, connection_id=mediation_record.connection_id
            )

>>>>>>> a76afe25
        return request

    async def receive_request(
        self,
        request: ConnectionRequest,
        receipt: MessageReceipt,
        mediation_id: str = None,
    ) -> ConnRecord:
        """
        Receive and store a connection request.

        Args:
            request: The `ConnectionRequest` to accept
            receipt: The message receipt

        Returns:
            The new or updated `ConnRecord` instance

        """
        ConnRecord.log_state(
            self._session, "Receiving connection request", {"request": request}
        )

        mediation_mgr = MediationManager(self._session)
        keylist_updates = None
        connection = None
        connection_key = None
        my_info = None

        # Determine what key will need to sign the response
        if receipt.recipient_did_public:
            wallet = self._session.inject(BaseWallet)
            my_info = await wallet.get_local_did(receipt.recipient_did)
            connection_key = my_info.verkey
        else:
            connection_key = receipt.recipient_verkey
            try:
                connection = await ConnRecord.retrieve_by_invitation_key(
                    session=self._session,
                    invitation_key=connection_key,
                    their_role=ConnRecord.Role.REQUESTER.rfc160,
                )
            except StorageNotFoundError:
                raise ConnectionManagerError(
                    "No invitation found for pairwise connection"
                )

        invitation = None
        if connection:
            invitation = await connection.retrieve_invitation(self._session)
            connection_key = connection.invitation_key
            ConnRecord.log_state(
                self._session, "Found invitation", {"invitation": invitation}
            )

            if connection.is_multiuse_invitation:
                wallet = self._session.inject(BaseWallet)
                my_info = await wallet.create_local_did()
                keylist_updates = await mediation_mgr.add_key(
                    my_info.verkey, keylist_updates
                )

                new_connection = ConnRecord(
                    invitation_key=connection_key,
                    my_did=my_info.did,
                    state=ConnRecord.State.INVITATION.rfc160,
                    accept=connection.accept,
                    their_role=connection.their_role,
                )

                await new_connection.save(
                    self._session,
                    reason="Received connection request from multi-use invitation DID",
                )
                connection = new_connection
            else:
                # remove key from mediator keylist
                keylist_updates = await mediation_mgr.remove_key(
                    connection_key, keylist_updates
                )
        conn_did_doc = request.connection.did_doc
        if not conn_did_doc:
            raise ConnectionManagerError(
                "No DIDDoc provided; cannot connect to public DID"
            )
        if request.connection.did != conn_did_doc.did:
            raise ConnectionManagerError(
                "Connection DID does not match DIDDoc id",
                error_code=ProblemReportReason.REQUEST_NOT_ACCEPTED,
            )
        await self.store_did_document(conn_did_doc)

        if connection:
            connection.their_label = request.label
            connection.their_did = request.connection.did
            connection.state = ConnRecord.State.REQUEST.rfc160
            await connection.save(
                self._session, reason="Received connection request from invitation"
            )
        elif not self._session.settings.get("public_invites"):
            raise ConnectionManagerError("Public invitations are not enabled")
        else:  # request from public did
            my_info = await wallet.create_local_did()
            # send a update keylist message with new recipient keys.
            keylist_updates = await mediation_mgr.add_key(
                my_info.verkey, keylist_updates
            )

            connection = ConnRecord(
                invitation_key=connection_key,
                my_did=my_info.did,
                their_role=ConnRecord.Role.RESPONDER.rfc160,
                their_did=request.connection.did,
                their_label=request.label,
                state=ConnRecord.State.REQUEST.rfc160,
            )
            if self._session.settings.get("debug.auto_accept_requests"):
                connection.accept = ConnRecord.ACCEPT_AUTO

            await connection.save(
                self._session, reason="Received connection request from public DID"
            )

        # Attach the connection request so it can be found and responded to
        await connection.attach_request(self._session, request)

        # Multitenancy: add routing for key to handle inbound messages using relay
        # MTODO: Key could already be registered.
        multitenant_enabled = self._session.settings.get("multitenant.enabled")
        wallet_id = self._session.settings.get("wallet.id")
        if my_info and multitenant_enabled and wallet_id:
            multitenant_mgr = self._session.inject(MultitenantManager)
            await multitenant_mgr.add_wallet_route(
                wallet_id=wallet_id,
                recipient_key=my_info.verkey,
            )

<<<<<<< HEAD
=======
        # Send keylist updates to mediator
        if (
            keylist_updates
            and mediation_id
            and self._session.settings.get(
                "mediation.auto_send_keylist_update_in_requests"
            )
        ):
            mediation_record = await MediationRecord.retrieve_by_id(
                self._session, mediation_id
            )
            if mediation_record.state != MediationRecord.STATE_GRANTED:
                raise ConnectionManagerError(
                    "Mediation is not granted for mediation identified by "
                    f"{mediation_record.mediation_id}"
                )

            responder = self._session.inject(BaseResponder, required=False)
            await responder.send(
                keylist_updates, connection_id=mediation_record.connection_id
            )

>>>>>>> a76afe25
        if connection.accept == ConnRecord.ACCEPT_AUTO:
            response = await self.create_response(connection, mediation_id)
            responder = self._session.inject(BaseResponder, required=False)
            if responder:
                await responder.send(response, connection_id=connection.connection_id)
                # refetch connection for accurate state
                connection = await ConnRecord.retrieve_by_id(
                    self._session, connection.connection_id
                )
        else:
            self._logger.debug("Connection request will await acceptance")

        return connection

    async def create_response(
        self, connection: ConnRecord, my_endpoint: str = None, mediation_id: str = None
    ) -> ConnectionResponse:
        """
        Create a connection response for a received connection request.

        Args:
            connection: The `ConnRecord` with a pending connection request
            my_endpoint: The endpoint I can be reached at
            mediation_id: The record id for mediation that contains routing_keys and
            service endpoint

        Returns:
            A tuple of the updated `ConnRecord` new `ConnectionResponse` message

        """
        ConnRecord.log_state(
            self._session,
            "Creating connection response",
            {"connection_id": connection.connection_id},
        )

        mediation_mgr = MediationManager(self._session)
        keylist_updates = None
        mediation_record = None
        if mediation_id:
            mediation_record = await MediationRecord.retrieve_by_id(
                self._session, mediation_id
            )
            if mediation_record.state != MediationRecord.STATE_GRANTED:
                raise ConnectionManagerError(
                    "Medation is not granted for mediation identified by "
                    f"{mediation_record.mediation_id}"
                )

        if ConnRecord.State.get(connection.state) not in (
            ConnRecord.State.REQUEST,
            ConnRecord.State.RESPONSE,
        ):
            raise ConnectionManagerError(
                "Connection is not in the request or response state"
            )

        request = await connection.retrieve_request(self._session)
        wallet = self._session.inject(BaseWallet)
        if connection.my_did:
            my_info = await wallet.get_local_did(connection.my_did)
        else:
            my_info = await wallet.create_local_did()
            connection.my_did = my_info.did
            keylist_updates = await mediation_mgr.add_key(
                my_info.verkey, keylist_updates
            )

        # Create connection response message
        if my_endpoint:
            my_endpoints = [my_endpoint]
        else:
            my_endpoints = []
            default_endpoint = self._session.settings.get("default_endpoint")
            if default_endpoint:
                my_endpoints.append(default_endpoint)
            my_endpoints.extend(self._session.settings.get("additional_endpoints", []))

        did_doc = await self.create_did_document(
            my_info, connection.inbound_connection_id, my_endpoints, mediation_record
        )

        response = ConnectionResponse(
            connection=ConnectionDetail(did=my_info.did, did_doc=did_doc)
        )

        # Assign thread information
        response.assign_thread_from(request)
        response.assign_trace_from(request)
        # Sign connection field using the invitation key
        wallet = self._session.inject(BaseWallet)
        await response.sign_field("connection", connection.invitation_key, wallet)

        # Update connection state
        connection.state = ConnRecord.State.RESPONSE.rfc160

        await connection.save(
            self._session,
            reason="Created connection response",
            log_params={"response": response},
        )

        # Multitenancy: add routing for key to handle inbound messages using relay
        multitenant_enabled = self._session.settings.get("multitenant.enabled")
        wallet_id = self._session.settings.get("wallet.id")
        if multitenant_enabled and wallet_id:
            multitenant_mgr = self._session.inject(MultitenantManager)
            await multitenant_mgr.add_wallet_route(
                wallet_id=wallet_id,
                recipient_key=my_info.verkey,
            )

<<<<<<< HEAD
=======
        # Update mediator if necessary
        if keylist_updates and mediation_record:
            responder = self._session.inject(BaseResponder, required=False)
            await responder.send(
                keylist_updates, connection_id=mediation_record.connection_id
            )

>>>>>>> a76afe25
        return response

    async def accept_response(
        self, response: ConnectionResponse, receipt: MessageReceipt
    ) -> ConnRecord:
        """
        Accept a connection response.

        Process a ConnectionResponse message by looking up
        the connection request and setting up the pairwise connection.

        Args:
            response: The `ConnectionResponse` to accept
            receipt: The message receipt

        Returns:
            The updated `ConnRecord` representing the connection

        Raises:
            ConnectionManagerError: If there is no DID associated with the
                connection response
            ConnectionManagerError: If the corresponding connection is not
                at the request or response stage

        """

        connection = None
        if response._thread:
            # identify the request by the thread ID
            try:
                connection = await ConnRecord.retrieve_by_request_id(
                    self._session, response._thread_id
                )
            except StorageNotFoundError:
                pass

        if not connection and receipt.sender_did:
            # identify connection by the DID they used for us
            try:
                connection = await ConnRecord.retrieve_by_did(
                    self._session, receipt.sender_did, receipt.recipient_did
                )
            except StorageNotFoundError:
                pass

        if not connection:
            raise ConnectionManagerError(
                "No corresponding connection request found",
                error_code=ProblemReportReason.RESPONSE_NOT_ACCEPTED,
            )

        if ConnRecord.State.get(connection.state) not in (
            ConnRecord.State.REQUEST,
            ConnRecord.State.RESPONSE,
        ):
            raise ConnectionManagerError(
                f"Cannot accept connection response for connection"
                f" in state: {connection.state}"
            )

        their_did = response.connection.did
        conn_did_doc = response.connection.did_doc
        if not conn_did_doc:
            raise ConnectionManagerError(
                "No DIDDoc provided; cannot connect to public DID"
            )
        if their_did != conn_did_doc.did:
            raise ConnectionManagerError("Connection DID does not match DIDDoc id")
        await self.store_did_document(conn_did_doc)

        connection.their_did = their_did
        connection.state = ConnRecord.State.RESPONSE.rfc160

        await connection.save(self._session, reason="Accepted connection response")

        return connection

    async def create_static_connection(
        self,
        my_did: str = None,
        my_seed: str = None,
        their_did: str = None,
        their_seed: str = None,
        their_verkey: str = None,
        their_endpoint: str = None,
        their_label: str = None,
        alias: str = None,
    ) -> (DIDInfo, DIDInfo, ConnRecord):
        """
        Register a new static connection (for use by the test suite).

        Args:
            my_did: override the DID used in the connection
            my_seed: provide a seed used to generate our DID and keys
            their_did: provide the DID used by the other party
            their_seed: provide a seed used to generate their DID and keys
            their_verkey: provide the verkey used by the other party
            their_endpoint: their URL endpoint for routing messages
            alias: an alias for this connection record

        Returns:
            Tuple: my DIDInfo, their DIDInfo, new `ConnRecord` instance

        """
        wallet = self._session.inject(BaseWallet)

        # seed and DID optional
        my_info = await wallet.create_local_did(my_seed, my_did)

        # must provide their DID and verkey if the seed is not known
        if (not their_did or not their_verkey) and not their_seed:
            raise ConnectionManagerError(
                "Either a verkey or seed must be provided for the other party"
            )
        if not their_did:
            their_did = seed_to_did(their_seed)
        if not their_verkey:
            their_verkey_bin, _ = create_keypair(their_seed.encode())
            their_verkey = bytes_to_b58(their_verkey_bin)
        their_info = DIDInfo(their_did, their_verkey, {})

        # Create connection record
        connection = ConnRecord(
            invitation_mode=ConnRecord.INVITATION_MODE_STATIC,
            my_did=my_info.did,
            their_did=their_info.did,
            their_label=their_label,
            state=ConnRecord.State.COMPLETED.rfc160,
            alias=alias,
        )
        await connection.save(self._session, reason="Created new static connection")

        # Synthesize their DID doc
        did_doc = await self.create_did_document(their_info, None, [their_endpoint])
        await self.store_did_document(did_doc)

        return my_info, their_info, connection

    async def find_connection(
        self,
        their_did: str,
        my_did: str = None,
        my_verkey: str = None,
        auto_complete=False,
    ) -> ConnRecord:
        """
        Look up existing connection information for a sender verkey.

        Args:
            their_did: Their DID
            my_did: My DID
            my_verkey: My verkey
            auto_complete: Should this connection automatically be promoted to active

        Returns:
            The located `ConnRecord`, if any

        """
        # self._log_state(
        #    "Finding connection",
        #    {"their_did": their_did, "my_did": my_did, "my_verkey": my_verkey},
        # )
        connection = None
        if their_did:
            try:
                connection = await ConnRecord.retrieve_by_did(
                    self._session, their_did, my_did
                )
            except StorageNotFoundError:
                pass

        if (
            connection
            and ConnRecord.State.get(connection.state) is ConnRecord.State.RESPONSE
            and auto_complete
        ):
            connection.state = ConnRecord.State.COMPLETED.rfc160
            await connection.save(self._session, reason="Connection promoted to active")

        if not connection and my_verkey:
            try:
                connection = await ConnRecord.retrieve_by_invitation_key(
                    self._session,
                    my_verkey,
                    their_role=ConnRecord.Role.REQUESTER.rfc160,
                )
            except StorageError:
                pass

        return connection

    async def find_inbound_connection(self, receipt: MessageReceipt) -> ConnRecord:
        """
        Deserialize an incoming message and further populate the request context.

        Args:
            receipt: The message receipt

        Returns:
            The `ConnRecord` associated with the expanded message, if any

        """

        cache_key = None
        connection = None
        resolved = False

        if receipt.sender_verkey and receipt.recipient_verkey:
            cache_key = (
                f"connection_by_verkey::{receipt.sender_verkey}"
                f"::{receipt.recipient_verkey}"
            )
            cache = self._session.inject(BaseCache, required=False)
            if cache:
                async with cache.acquire(cache_key) as entry:
                    if entry.result:
                        cached = entry.result
                        receipt.sender_did = cached["sender_did"]
                        receipt.recipient_did_public = cached["recipient_did_public"]
                        receipt.recipient_did = cached["recipient_did"]
                        connection = await ConnRecord.retrieve_by_id(
                            self._session, cached["id"]
                        )
                    else:
                        connection = await self.resolve_inbound_connection(receipt)
                        if connection:
                            cache_val = {
                                "id": connection.connection_id,
                                "sender_did": receipt.sender_did,
                                "recipient_did": receipt.recipient_did,
                                "recipient_did_public": receipt.recipient_did_public,
                            }
                            await entry.set_result(cache_val, 3600)
                        resolved = True

        if not connection and not resolved:
            connection = await self.resolve_inbound_connection(receipt)
        return connection

    async def resolve_inbound_connection(self, receipt: MessageReceipt) -> ConnRecord:
        """
        Populate the receipt DID information and find the related `ConnRecord`.

        Args:
            receipt: The message receipt

        Returns:
            The `ConnRecord` associated with the expanded message, if any

        """

        if receipt.sender_verkey:
            try:
                receipt.sender_did = await self.find_did_for_key(receipt.sender_verkey)
            except StorageNotFoundError:
                self._logger.warning(
                    "No corresponding DID found for sender verkey: %s",
                    receipt.sender_verkey,
                )

        if receipt.recipient_verkey:
            try:
                wallet = self._session.inject(BaseWallet)
                my_info = await wallet.get_local_did_for_verkey(
                    receipt.recipient_verkey
                )
                receipt.recipient_did = my_info.did
                if "public" in my_info.metadata and my_info.metadata["public"] is True:
                    receipt.recipient_did_public = True
            except InjectionError:
                self._logger.warning(
                    "Cannot resolve recipient verkey, no wallet defined by "
                    "context: %s",
                    receipt.recipient_verkey,
                )
            except WalletNotFoundError:
                self._logger.warning(
                    "No corresponding DID found for recipient verkey: %s",
                    receipt.recipient_verkey,
                )

        return await self.find_connection(
            receipt.sender_did, receipt.recipient_did, receipt.recipient_verkey, True
        )

    async def create_did_document(
        self,
        did_info: DIDInfo,
        inbound_connection_id: str = None,
        svc_endpoints: Sequence[str] = None,
        mediation_record: MediationRecord = None,
    ) -> DIDDoc:
        """Create our DID document for a given DID.

        Args:
            did_info: The DID information (DID and verkey) used in the connection
            inbound_connection_id: The ID of the inbound routing connection to use
            svc_endpoints: Custom endpoints for the DID Document
            mediation_id: The record id for mediation that contains routing_keys and
            service endpoint

        Returns:
            The prepared `DIDDoc` instance

        """

        did_doc = DIDDoc(did=did_info.did)
        did_controller = did_info.did
        did_key = did_info.verkey
        pk = PublicKey(
            did_info.did,
            "1",
            did_key,
            PublicKeyType.ED25519_SIG_2018,
            did_controller,
            True,
        )
        did_doc.set(pk)

        router_id = inbound_connection_id
        routing_keys = []
        router_idx = 1
        while router_id:
            # look up routing connection information
            router = await ConnRecord.retrieve_by_id(self._session, router_id)
            if ConnRecord.State.get(router.state) != ConnRecord.State.COMPLETED:
                raise ConnectionManagerError(
                    f"Router connection not active: {router_id}"
                )
            routing_doc, _ = await self.fetch_did_document(router.their_did)
            if not routing_doc.service:
                raise ConnectionManagerError(
                    f"No services defined by routing DIDDoc: {router_id}"
                )
            for service in routing_doc.service.values():
                if not service.endpoint:
                    raise ConnectionManagerError(
                        "Routing DIDDoc service has no service endpoint"
                    )
                if not service.recip_keys:
                    raise ConnectionManagerError(
                        "Routing DIDDoc service has no recipient key(s)"
                    )
                rk = PublicKey(
                    did_info.did,
                    f"routing-{router_idx}",
                    service.recip_keys[0].value,
                    PublicKeyType.ED25519_SIG_2018,
                    did_controller,
                    True,
                )
                routing_keys.append(rk)
                svc_endpoints = [service.endpoint]
                break
            router_id = router.inbound_connection_id

        if mediation_record:
            routing_keys = mediation_record.routing_keys
            svc_endpoints = [mediation_record.endpoint]

        for endpoint_index, svc_endpoint in enumerate(svc_endpoints or []):
            endpoint_ident = "indy" if endpoint_index == 0 else f"indy{endpoint_index}"
            service = Service(
                did_info.did,
                endpoint_ident,
                "IndyAgent",
                [pk],
                routing_keys,
                svc_endpoint,
            )
            did_doc.set(service)

        return did_doc

    async def fetch_did_document(self, did: str) -> Tuple[DIDDoc, StorageRecord]:
        """Retrieve a DID Document for a given DID.

        Args:
            did: The DID to search for
        """
        storage = self._session.inject(BaseStorage)
        record = await storage.find_record(self.RECORD_TYPE_DID_DOC, {"did": did})
        return DIDDoc.from_json(record.value), record

    async def store_did_document(self, did_doc: DIDDoc):
        """Store a DID document.

        Args:
            did_doc: The `DIDDoc` instance to be persisted
        """
        assert did_doc.did
        storage: BaseStorage = self._session.inject(BaseStorage)
        try:
            stored_doc, record = await self.fetch_did_document(did_doc.did)
        except StorageNotFoundError:
            record = StorageRecord(
                self.RECORD_TYPE_DID_DOC, did_doc.to_json(), {"did": did_doc.did}
            )
            await storage.add_record(record)
        else:
            await storage.update_record(record, did_doc.to_json(), {"did": did_doc.did})
        await self.remove_keys_for_did(did_doc.did)
        for key in did_doc.pubkey.values():
            if key.controller == did_doc.did:
                await self.add_key_for_did(did_doc.did, key.value)

    async def add_key_for_did(self, did: str, key: str):
        """Store a verkey for lookup against a DID.

        Args:
            did: The DID to associate with this key
            key: The verkey to be added
        """
        record = StorageRecord(self.RECORD_TYPE_DID_KEY, key, {"did": did, "key": key})
        storage = self._session.inject(BaseStorage)
        await storage.add_record(record)

    async def find_did_for_key(self, key: str) -> str:
        """Find the DID previously associated with a key.

        Args:
            key: The verkey to look up
        """
        storage = self._session.inject(BaseStorage)
        record = await storage.find_record(self.RECORD_TYPE_DID_KEY, {"key": key})
        return record.tags["did"]

    async def remove_keys_for_did(self, did: str):
        """Remove all keys associated with a DID.

        Args:
            did: The DID to remove keys for
        """
        storage = self._session.inject(BaseStorage)
        await storage.delete_all_records(self.RECORD_TYPE_DID_KEY, {"did": did})

    async def get_connection_targets(
        self, *, connection_id: str = None, connection: ConnRecord = None
    ):
        """Create a connection target from a `ConnRecord`.

        Args:
            connection_id: The connection ID to search for
            connection: The connection record itself, if already available
        """
        if not connection_id:
            connection_id = connection.connection_id
        cache = self._session.inject(BaseCache, required=False)
        cache_key = f"connection_target::{connection_id}"
        if cache:
            async with cache.acquire(cache_key) as entry:
                if entry.result:
                    targets = [
                        ConnectionTarget.deserialize(row) for row in entry.result
                    ]
                else:
                    if not connection:
                        connection = await ConnRecord.retrieve_by_id(
                            self._session, connection_id
                        )
                    targets = await self.fetch_connection_targets(connection)
                    await entry.set_result([row.serialize() for row in targets], 3600)
        else:
            targets = await self.fetch_connection_targets(connection)
        return targets

    async def fetch_connection_targets(
        self, connection: ConnRecord
    ) -> Sequence[ConnectionTarget]:
        """Get a list of connection target from a `ConnRecord`.

        Args:
            connection: The connection record (with associated `DIDDoc`)
                used to generate the connection target
        """

        if not connection.my_did:
            self._logger.debug("No local DID associated with connection")
            return None

        wallet = self._session.inject(BaseWallet)
        my_info = await wallet.get_local_did(connection.my_did)
        results = None

        if (
            ConnRecord.State.get(connection.state)
            in (ConnRecord.State.INVITATION, ConnRecord.State.REQUEST)
            and ConnRecord.Role.get(connection.their_role) is ConnRecord.Role.RESPONDER
        ):
            invitation = await connection.retrieve_invitation(self._session)
            if isinstance(invitation, ConnectionInvitation):  # conn protocol invitation
                if invitation.did:
                    # populate recipient keys and endpoint from the ledger
                    ledger = self._session.inject(BaseLedger, required=False)
                    if not ledger:
                        raise ConnectionManagerError(
                            "Cannot resolve DID without ledger instance"
                        )
                    async with ledger:
                        endpoint = await ledger.get_endpoint_for_did(invitation.did)
                        recipient_keys = [await ledger.get_key_for_did(invitation.did)]
                        routing_keys = []
                else:
                    endpoint = invitation.endpoint
                    recipient_keys = invitation.recipient_keys
                    routing_keys = invitation.routing_keys
            else:  # out-of-band invitation
                if invitation.service_dids:
                    # populate recipient keys and endpoint from the ledger
                    ledger = self._session.inject(BaseLedger, required=False)
                    if not ledger:
                        raise ConnectionManagerError(
                            "Cannot resolve DID without ledger instance"
                        )
                    async with ledger:
                        endpoint = await ledger.get_endpoint_for_did(
                            invitation.service_dids[0]
                        )
                        recipient_keys = [
                            await ledger.get_key_for_did(invitation.service_dids[0])
                        ]
                        routing_keys = []
                else:
                    endpoint = invitation.service_blocks[0].service_endpoint
                    recipient_keys = [
                        did_key_to_naked(k)
                        for k in invitation.service_blocks[0].recipient_keys
                    ]
                    routing_keys = [
                        did_key_to_naked(k)
                        for k in invitation.service_blocks[0].routing_keys
                    ]

            results = [
                ConnectionTarget(
                    did=connection.their_did,
                    endpoint=endpoint,
                    label=invitation.label,
                    recipient_keys=recipient_keys,
                    routing_keys=routing_keys,
                    sender_key=my_info.verkey,
                )
            ]
        else:
            if not connection.their_did:
                self._logger.debug("No target DID associated with connection")
                return None

            did_doc, _ = await self.fetch_did_document(connection.their_did)
            results = self.diddoc_connection_targets(
                did_doc, my_info.verkey, connection.their_label
            )

        return results

    def diddoc_connection_targets(
        self, doc: DIDDoc, sender_verkey: str, their_label: str = None
    ) -> Sequence[ConnectionTarget]:
        """Get a list of connection targets from a DID Document.

        Args:
            doc: The DID Document to create the target from
            sender_verkey: The verkey we are using
            their_label: The connection label they are using
        """

        if not doc:
            raise ConnectionManagerError("No DIDDoc provided for connection target")
        if not doc.did:
            raise ConnectionManagerError("DIDDoc has no DID")
        if not doc.service:
            raise ConnectionManagerError("No services defined by DIDDoc")

        targets = []
        for service in doc.service.values():
            if service.recip_keys:
                targets.append(
                    ConnectionTarget(
                        did=doc.did,
                        endpoint=service.endpoint,
                        label=their_label,
                        recipient_keys=[
                            key.value for key in (service.recip_keys or ())
                        ],
                        routing_keys=[
                            key.value for key in (service.routing_keys or ())
                        ],
                        sender_key=sender_verkey,
                    )
                )
        return targets

    async def establish_inbound(
        self,
        connection: ConnRecord,
        inbound_connection_id: str,
        outbound_handler: Coroutine,
    ) -> str:
        """Assign the inbound routing connection for a connection record.

        Returns: the current routing state (request or done)

        """

        # The connection must have a verkey, but in the case of a received
        # invitation we might not have created one yet
        wallet = self._session.inject(BaseWallet)
        if connection.my_did:
            my_info = await wallet.get_local_did(connection.my_did)
        else:
            # Create new DID for connection
            my_info = await wallet.create_local_did()
            connection.my_did = my_info.did

        try:
            router = await ConnRecord.retrieve_by_id(
                self._session, inbound_connection_id
            )
        except StorageNotFoundError:
            raise ConnectionManagerError(
                f"Routing connection not found: {inbound_connection_id}"
            )
        if not router.is_ready:
            raise ConnectionManagerError(
                f"Routing connection is not ready: {inbound_connection_id}"
            )
        connection.inbound_connection_id = inbound_connection_id

        route_mgr = RoutingManager(self._session)

        await route_mgr.send_create_route(
            inbound_connection_id, my_info.verkey, outbound_handler
        )
        connection.routing_state = ConnRecord.ROUTING_STATE_REQUEST
        await connection.save(self._session)
        return connection.routing_state

    async def update_inbound(
        self, inbound_connection_id: str, recip_verkey: str, routing_state: str
    ):
        """Activate connections once a route has been established.

        Looks up pending connections associated with the inbound routing
        connection and marks the routing as complete.
        """
        conns = await ConnRecord.query(
            self._session, {"inbound_connection_id": inbound_connection_id}
        )
        wallet = self._session.inject(BaseWallet)

        for connection in conns:
            # check the recipient key
            if not connection.my_did:
                continue
            conn_info = await wallet.get_local_did(connection.my_did)
            if conn_info.verkey == recip_verkey:
                connection.routing_state = routing_state
                await connection.save(self._session)<|MERGE_RESOLUTION|>--- conflicted
+++ resolved
@@ -26,12 +26,7 @@
 from ....wallet.error import WalletNotFoundError
 from ....wallet.util import bytes_to_b58, did_key_to_naked
 from ....multitenant.manager import MultitenantManager
-<<<<<<< HEAD
-from ....protocols.routing.v1_0.manager import RoutingManager
-
-=======
 from ...coordinate_mediation.v1_0.models.mediation_record import MediationRecord
->>>>>>> a76afe25
 from .messages.connection_invitation import ConnectionInvitation
 from .messages.connection_request import ConnectionRequest
 from .messages.connection_response import ConnectionResponse
@@ -240,13 +235,10 @@
         )
         await connection.attach_invitation(self._session, invitation)
 
-<<<<<<< HEAD
-=======
         if metadata:
             for key, value in metadata.items():
                 await connection.metadata_set(self._session, key, value)
 
->>>>>>> a76afe25
         # Multitenancy: add routing for key to handle inbound messages using relay
         multitenant_enabled = self._session.settings.get("multitenant.enabled")
         wallet_id = self._session.settings.get("wallet.id")
@@ -411,8 +403,6 @@
                 recipient_key=my_info.verkey,
             )
 
-<<<<<<< HEAD
-=======
         # Notify mediator of keylist changes
         if (
             keylist_updates
@@ -427,7 +417,6 @@
                 keylist_updates, connection_id=mediation_record.connection_id
             )
 
->>>>>>> a76afe25
         return request
 
     async def receive_request(
@@ -565,8 +554,6 @@
                 recipient_key=my_info.verkey,
             )
 
-<<<<<<< HEAD
-=======
         # Send keylist updates to mediator
         if (
             keylist_updates
@@ -589,7 +576,6 @@
                 keylist_updates, connection_id=mediation_record.connection_id
             )
 
->>>>>>> a76afe25
         if connection.accept == ConnRecord.ACCEPT_AUTO:
             response = await self.create_response(connection, mediation_id)
             responder = self._session.inject(BaseResponder, required=False)
@@ -702,8 +688,6 @@
                 recipient_key=my_info.verkey,
             )
 
-<<<<<<< HEAD
-=======
         # Update mediator if necessary
         if keylist_updates and mediation_record:
             responder = self._session.inject(BaseResponder, required=False)
@@ -711,7 +695,6 @@
                 keylist_updates, connection_id=mediation_record.connection_id
             )
 
->>>>>>> a76afe25
         return response
 
     async def accept_response(
