--- conflicted
+++ resolved
@@ -14,7 +14,6 @@
 from ..ledger.base import BaseLedger
 from ..ledger.endpoint_type import EndpointType
 from ..ledger.error import LedgerConfigError, LedgerError
-<<<<<<< HEAD
 from ..messaging.models.openapi import OpenAPISchema
 from ..messaging.valid import (
     DID_POSTURE,
@@ -24,21 +23,15 @@
     INDY_DID,
     INDY_RAW_PUBLIC_KEY,
 )
-=======
-from ..messaging.valid import ENDPOINT, INDY_CRED_DEF_ID, INDY_DID, INDY_RAW_PUBLIC_KEY
 from ..wallet.models.wallet_record import WalletRecord
 from ..storage.error import StorageNotFoundError
 from .models.wallet_record import WalletRecordSchema
->>>>>>> bec658cc
 
 from .base import DIDInfo, BaseWallet
 from .did_posture import DIDPosture
 from .error import WalletError, WalletNotFoundError
 
 
-<<<<<<< HEAD
-class DIDSchema(OpenAPISchema):
-=======
 WALLET_TYPES = {
     "basic": "aries_cloudagent.wallet.basic.BasicWallet",
     "indy": "aries_cloudagent.wallet.indy.IndyWallet",
@@ -53,8 +46,7 @@
     )
 
 
-class DIDSchema(Schema):
->>>>>>> bec658cc
+class DIDSchema(OpenAPISchema):
     """Result schema for a DID."""
 
     did = fields.Str(description="DID of interest", **INDY_DID)
@@ -169,9 +161,6 @@
         }
 
 
-<<<<<<< HEAD
-@docs(tags=["wallet"], summary="List wallet DIDs")
-=======
 @docs(tags=["wallet"], summary="Create a wallet")
 @request_schema(CreateWalletRequestSchema)
 @response_schema(WalletRecordSchema, 200)
@@ -251,7 +240,6 @@
 @docs(
     tags=["wallet"], summary="List wallet DIDs",
 )
->>>>>>> bec658cc
 @querystring_schema(DIDListQueryStringSchema())
 @response_schema(DIDListSchema, 200)
 async def wallet_did_list(request: web.BaseRequest):
