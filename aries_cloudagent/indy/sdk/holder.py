"""Indy SDK holder implementation."""

import json
import logging

from collections import OrderedDict
from typing import Sequence, Tuple, Union

import indy.anoncreds
from indy.error import ErrorCode, IndyError

from ...indy.sdk.wallet_setup import IndyOpenWallet
from ...ledger.base import BaseLedger
from ...storage.indy import IndySdkStorage
from ...storage.error import StorageError, StorageNotFoundError
from ...storage.record import StorageRecord
from ...wallet.base import BaseWallet
from ...wallet.error import WalletNotFoundError

from ..holder import IndyHolder, IndyHolderError

from .error import IndyErrorHandler
from .util import create_tails_reader

LOGGER = logging.getLogger(__name__)


class IndySdkHolder(IndyHolder):
    """Indy-SDK holder implementation."""

<<<<<<< HEAD
    def __init__(self, wallet: BaseWallet):
=======
    def __init__(self, wallet: IndyOpenWallet):
>>>>>>> 3d7cdd3c
        """
        Initialize an IndyHolder instance.

        Args:
            wallet: IndyOpenWallet instance

        """
        self.wallet = wallet

    async def create_credential_request(
        self, credential_offer: dict, credential_definition: dict, holder_did: str
    ) -> Tuple[str, str]:
        """
        Create a credential request for the given credential offer.

        Args:
            credential_offer: The credential offer to create request for
            credential_definition: The credential definition to create an offer for
            holder_did: the DID of the agent making the request

        Returns:
            A tuple of the credential request and credential request metadata

        """

        with IndyErrorHandler(
            "Error when creating credential request", IndyHolderError
        ):
            (
                credential_request_json,
                credential_request_metadata_json,
            ) = await indy.anoncreds.prover_create_credential_req(
                self.wallet.handle,
                holder_did,
                json.dumps(credential_offer),
                json.dumps(credential_definition),
                self.wallet.master_secret_id,
            )

        LOGGER.debug(
            "Created credential request. "
            "credential_request_json=%s credential_request_metadata_json=%s",
            credential_request_json,
            credential_request_metadata_json,
        )

        return credential_request_json, credential_request_metadata_json

    async def store_credential(
        self,
        credential_definition: dict,
        credential_data: dict,
        credential_request_metadata: dict,
        credential_attr_mime_types=None,
        credential_id: str = None,
        rev_reg_def: dict = None,
    ) -> str:
        """
        Store a credential in the wallet.

        Args:
            credential_definition: Credential definition for this credential
            credential_data: Credential data generated by the issuer
            credential_request_metadata: credential request metadata generated
                by the issuer
            credential_attr_mime_types: dict mapping attribute names to (optional)
                MIME types to store as non-secret record, if specified
            credential_id: optionally override the stored credential id
            rev_reg_def: revocation registry definition in json

        Returns:
            the ID of the stored credential

        """
        with IndyErrorHandler(
            "Error when storing credential in wallet", IndyHolderError
        ):
            credential_id = await indy.anoncreds.prover_store_credential(
                wallet_handle=self.wallet.handle,
                cred_id=credential_id,
                cred_req_metadata_json=json.dumps(credential_request_metadata),
                cred_json=json.dumps(credential_data),
                cred_def_json=json.dumps(credential_definition),
                rev_reg_def_json=json.dumps(rev_reg_def) if rev_reg_def else None,
            )

        if credential_attr_mime_types:
            mime_types = {
                attr: credential_attr_mime_types.get(attr)
                for attr in credential_data["values"]
                if attr in credential_attr_mime_types
            }
            if mime_types:
                record = StorageRecord(
                    type=IndyHolder.RECORD_TYPE_MIME_TYPES,
                    value=credential_id,
                    tags=mime_types,
                    id=f"{IndyHolder.RECORD_TYPE_MIME_TYPES}::{credential_id}",
                )
                indy_stor = IndySdkStorage(self.wallet)
                await indy_stor.add_record(record)

        return credential_id

    async def get_credentials(self, start: int, count: int, wql: dict):
        """
        Get credentials stored in the wallet.

        Args:
            start: Starting index
            count: Number of records to return
            wql: wql query dict

        """

        async def fetch(limit):
            """Fetch up to limit (default smaller of all remaining or 256) creds."""
            creds = []
            CHUNK = min(record_count, limit or record_count, IndyHolder.CHUNK)
            cardinality = min(limit or record_count, record_count)

            with IndyErrorHandler(
                "Error fetching credentials from wallet", IndyHolderError
            ):
                while len(creds) < cardinality:
                    batch = json.loads(
                        await indy.anoncreds.prover_fetch_credentials(
                            search_handle, CHUNK
                        )
                    )
                    creds.extend(batch)
                    if len(batch) < CHUNK:
                        break
            return creds

        with IndyErrorHandler(
            "Error when constructing wallet credential query", IndyHolderError
        ):
            (
                search_handle,
                record_count,
            ) = await indy.anoncreds.prover_search_credentials(
                self.wallet.handle, json.dumps(wql)
            )

            if start > 0:
                # must move database cursor manually
                await fetch(start)
            credentials = await fetch(count)

            await indy.anoncreds.prover_close_credentials_search(search_handle)

        return credentials

    async def get_credentials_for_presentation_request_by_referent(
        self,
        presentation_request: dict,
        referents: Sequence[str],
        start: int,
        count: int,
        extra_query: dict = {},
    ):
        """
        Get credentials stored in the wallet.

        Args:
            presentation_request: Valid presentation request from issuer
            referents: Presentation request referents to use to search for creds
            start: Starting index
            count: Maximum number of records to return
            extra_query: wql query dict

        """

        async def fetch(reft, limit):
            """Fetch up to limit (default smaller of all remaining or 256) creds."""
            creds = []
            CHUNK = min(IndyHolder.CHUNK, limit or IndyHolder.CHUNK)

            with IndyErrorHandler(
                "Error fetching credentials from wallet for presentation request",
                IndyHolderError,
            ):
                while not limit or len(creds) < limit:
                    batch = json.loads(
                        await indy.anoncreds.prover_fetch_credentials_for_proof_req(
                            search_handle, reft, CHUNK
                        )
                    )
                    creds.extend(batch)
                    if len(batch) < CHUNK:
                        break
            return creds

        with IndyErrorHandler(
            "Error when constructing wallet credential query", IndyHolderError
        ):
            search_handle = await (
                indy.anoncreds.prover_search_credentials_for_proof_req(
                    self.wallet.handle,
                    json.dumps(presentation_request),
                    json.dumps(extra_query),
                )
            )

            if not referents:
                referents = (
                    *presentation_request["requested_attributes"],
                    *presentation_request["requested_predicates"],
                )
            creds_dict = OrderedDict()

            try:
                for reft in referents:
                    # must move database cursor manually
                    if start > 0:
                        await fetch(reft, start)
                    credentials = await fetch(reft, count - len(creds_dict))

                    for cred in credentials:
                        cred_id = cred["cred_info"]["referent"]
                        if cred_id not in creds_dict:
                            cred["presentation_referents"] = {reft}
                            creds_dict[cred_id] = cred
                        else:
                            creds_dict[cred_id]["presentation_referents"].add(reft)
                    if len(creds_dict) >= count:
                        break
            finally:
                # Always close
                await indy.anoncreds.prover_close_credentials_search_for_proof_req(
                    search_handle
                )

        for cred in creds_dict.values():
            cred["presentation_referents"] = list(cred["presentation_referents"])

        creds_ordered = tuple(
            [
                cred
                for cred in sorted(
                    creds_dict.values(),
                    key=lambda c: (
                        c["cred_info"]["rev_reg_id"] or "",  # irrevocable 1st
                        c["cred_info"][
                            "referent"
                        ],  # should be descending by timestamp if we had it
                    ),
                )
            ]
        )[:count]
        return creds_ordered

    async def get_credential(self, credential_id: str) -> str:
        """
        Get a credential stored in the wallet.

        Args:
            credential_id: Credential id to retrieve

        """
        try:
            credential_json = await indy.anoncreds.prover_get_credential(
                self.wallet.handle, credential_id
            )
        except IndyError as err:
            if err.error_code == ErrorCode.WalletItemNotFound:
                raise WalletNotFoundError(
                    "Credential {} not found in wallet {}".format(
                        credential_id, self.wallet.name
                    )
                )
            else:
                raise IndyErrorHandler.wrap_error(
                    err,
                    f"Error when fetching credential {credential_id}",
                    IndyHolderError,
                ) from err

        return credential_json

    async def credential_revoked(
        self, ledger: BaseLedger, credential_id: str, fro: int = None, to: int = None
    ) -> bool:
        """
        Check ledger for revocation status of credential by cred id.

        Args:
            credential_id: Credential id to check

        """
        cred = json.loads(await self.get_credential(credential_id))
        rev_reg_id = cred["rev_reg_id"]

        if rev_reg_id:
            cred_rev_id = int(cred["cred_rev_id"])
            (rev_reg_delta, _) = await ledger.get_revoc_reg_delta(
                rev_reg_id,
                fro,
                to,
            )

            return cred_rev_id in rev_reg_delta["value"].get("revoked", [])
        else:
            return False

    async def delete_credential(self, credential_id: str):
        """
        Remove a credential stored in the wallet.

        Args:
            credential_id: Credential id to remove

        """
        try:
            indy_stor = IndySdkStorage(self.wallet)
            mime_types_record = await indy_stor.get_record(
                IndyHolder.RECORD_TYPE_MIME_TYPES,
                f"{IndyHolder.RECORD_TYPE_MIME_TYPES}::{credential_id}",
            )
            await indy_stor.delete_record(mime_types_record)
        except StorageNotFoundError:
            pass  # MIME types record not present: carry on

        try:
            await indy.anoncreds.prover_delete_credential(
                self.wallet.handle, credential_id
            )
        except IndyError as err:
            if err.error_code == ErrorCode.WalletItemNotFound:
                raise WalletNotFoundError(
                    "Credential {} not found in wallet {}".format(
                        credential_id, self.wallet.name
                    )
                )
            else:
                raise IndyErrorHandler.wrap_error(
                    err, "Error when deleting credential", IndyHolderError
                ) from err

    async def get_mime_type(
        self, credential_id: str, attr: str = None
    ) -> Union[dict, str]:
        """
        Get MIME type per attribute (or for all attributes).

        Args:
            credential_id: credential id
            attr: attribute of interest or omit for all

        Returns: Attribute MIME type or dict mapping attribute names to MIME types
            attr_meta_json = all_meta.tags.get(attr)

        """
        try:
            mime_types_record = await IndySdkStorage(self.wallet).get_record(
                IndyHolder.RECORD_TYPE_MIME_TYPES,
                f"{IndyHolder.RECORD_TYPE_MIME_TYPES}::{credential_id}",
            )
        except StorageError:
            return None  # no MIME types: not an error

        return mime_types_record.tags.get(attr) if attr else mime_types_record.tags

    async def create_presentation(
        self,
        presentation_request: dict,
        requested_credentials: dict,
        schemas: dict,
        credential_definitions: dict,
        rev_states: dict = None,
    ) -> str:
        """
        Get credentials stored in the wallet.

        Args:
            presentation_request: Valid indy format presentation request
            requested_credentials: Indy format requested credentials
            schemas: Indy formatted schemas JSON
            credential_definitions: Indy formatted credential definitions JSON
            rev_states: Indy format revocation states JSON

        """

        with IndyErrorHandler("Error when constructing proof", IndyHolderError):
            presentation_json = await indy.anoncreds.prover_create_proof(
                self.wallet.handle,
                json.dumps(presentation_request),
                json.dumps(requested_credentials),
                self.wallet.master_secret_id,
                json.dumps(schemas),
                json.dumps(credential_definitions),
                json.dumps(rev_states) if rev_states else "{}",
            )

        return presentation_json

    async def create_revocation_state(
        self,
        cred_rev_id: str,
        rev_reg_def: dict,
        rev_reg_delta: dict,
        timestamp: int,
        tails_file_path: str,
    ) -> str:
        """
        Create current revocation state for a received credential.

        Args:
            cred_rev_id: credential revocation id in revocation registry
            rev_reg_def: revocation registry definition
            rev_reg_delta: revocation delta
            timestamp: delta timestamp

        Returns:
            the revocation state

        """

        with IndyErrorHandler(
            "Error when constructing revocation state", IndyHolderError
        ):
            tails_file_reader = await create_tails_reader(tails_file_path)
            rev_state_json = await indy.anoncreds.create_revocation_state(
                tails_file_reader,
                rev_reg_def_json=json.dumps(rev_reg_def),
                cred_rev_id=cred_rev_id,
                rev_reg_delta_json=json.dumps(rev_reg_delta),
                timestamp=timestamp,
            )

        return rev_state_json<|MERGE_RESOLUTION|>--- conflicted
+++ resolved
@@ -14,7 +14,6 @@
 from ...storage.indy import IndySdkStorage
 from ...storage.error import StorageError, StorageNotFoundError
 from ...storage.record import StorageRecord
-from ...wallet.base import BaseWallet
 from ...wallet.error import WalletNotFoundError
 
 from ..holder import IndyHolder, IndyHolderError
@@ -28,11 +27,7 @@
 class IndySdkHolder(IndyHolder):
     """Indy-SDK holder implementation."""
 
-<<<<<<< HEAD
-    def __init__(self, wallet: BaseWallet):
-=======
     def __init__(self, wallet: IndyOpenWallet):
->>>>>>> 3d7cdd3c
         """
         Initialize an IndyHolder instance.
 
