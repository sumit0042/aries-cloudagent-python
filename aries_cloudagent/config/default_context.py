"""Classes for configuring the default injection context."""

from .base_context import ContextBuilder
from .injection_context import InjectionContext
from .provider import CachedProvider, ClassProvider

from ..cache.base import BaseCache
from ..cache.in_memory import InMemoryCache
from ..core.plugin_registry import PluginRegistry
from ..core.profile import ProfileManager, ProfileManagerProvider
from ..core.protocol_registry import ProtocolRegistry
from ..tails.base import BaseTailsServer
from ..ledger.indy import IndySdkLedgerPool, IndySdkLedgerPoolProvider

from ..protocols.actionmenu.v1_0.base_service import BaseMenuService
from ..protocols.actionmenu.v1_0.driver_service import DriverMenuService
from ..protocols.didcomm_prefix import DIDCommPrefix
from ..protocols.introduction.v0_1.base_service import BaseIntroductionService
from ..protocols.introduction.v0_1.demo_service import DemoIntroductionService

from ..transport.wire_format import BaseWireFormat
from ..utils.stats import Collector


class DefaultContextBuilder(ContextBuilder):
    """Default context builder."""

    async def build_context(self) -> InjectionContext:
        """Build the base injection context; set DIDComm prefix to emit."""
        context = InjectionContext(settings=self.settings)
        context.settings.set_default("default_label", "Aries Cloud Agent")

        if context.settings.get("timing.enabled"):
            timing_log = context.settings.get("timing.log_file")
            collector = Collector(log_path=timing_log)
            context.injector.bind_instance(Collector, collector)

        # Shared in-memory cache
        context.injector.bind_instance(BaseCache, InMemoryCache())

        # Global protocol registry
        context.injector.bind_instance(ProtocolRegistry, ProtocolRegistry())

        await self.bind_providers(context)
        await self.load_plugins(context)

        # Set DIDComm prefix
        DIDCommPrefix.set(context.settings)

        return context

    async def bind_providers(self, context: InjectionContext):
        """Bind various class providers."""

<<<<<<< HEAD
        # Bind global indy ledger pool provider to be able to share
        # pools between wallets
=======
        # MTODO: move to IndySdkProfileManager if possible
        # Bind global indy pool provider to be able to share pools between wallets
>>>>>>> a76afe25
        context.injector.bind_provider(
            IndySdkLedgerPool,
            CachedProvider(IndySdkLedgerPoolProvider(), ("ledger.pool_name",)),
        )

        context.injector.bind_provider(ProfileManager, ProfileManagerProvider())

        context.injector.bind_provider(
            BaseTailsServer,
            ClassProvider(
                "aries_cloudagent.tails.indy_tails_server.IndyTailsServer",
            ),
        )

        # Register default pack format
        context.injector.bind_provider(
            BaseWireFormat,
            CachedProvider(
                # StatsProvider(
                ClassProvider("aries_cloudagent.transport.pack_format.PackWireFormat"),
                #    (
                #        "encode_message", "parse_message"
                #    ),
                # )
            ),
        )

        # Allow action menu to be provided by driver
        context.injector.bind_instance(BaseMenuService, DriverMenuService(context))
        context.injector.bind_instance(
            BaseIntroductionService, DemoIntroductionService(context)
        )

    async def load_plugins(self, context: InjectionContext):
        """Set up plugin registry and load plugins."""

        plugin_registry = PluginRegistry()
        context.injector.bind_instance(PluginRegistry, plugin_registry)

        # Register standard protocol plugins
        plugin_registry.register_package("aries_cloudagent.protocols")

        # Currently providing admin routes only
        plugin_registry.register_plugin("aries_cloudagent.holder")
        plugin_registry.register_plugin("aries_cloudagent.ledger")
        plugin_registry.register_plugin(
            "aries_cloudagent.messaging.credential_definitions"
        )
        plugin_registry.register_plugin("aries_cloudagent.messaging.schemas")
        plugin_registry.register_plugin("aries_cloudagent.revocation")
        plugin_registry.register_plugin("aries_cloudagent.wallet")

        if context.settings.get("multitenant.admin_enabled"):
            plugin_registry.register_plugin("aries_cloudagent.multitenant.admin")

        # Register external plugins
        for plugin_path in self.settings.get("external_plugins", []):
            plugin_registry.register_plugin(plugin_path)

        # Register message protocols
        await plugin_registry.init_context(context)<|MERGE_RESOLUTION|>--- conflicted
+++ resolved
@@ -52,13 +52,8 @@
     async def bind_providers(self, context: InjectionContext):
         """Bind various class providers."""
 
-<<<<<<< HEAD
-        # Bind global indy ledger pool provider to be able to share
-        # pools between wallets
-=======
         # MTODO: move to IndySdkProfileManager if possible
         # Bind global indy pool provider to be able to share pools between wallets
->>>>>>> a76afe25
         context.injector.bind_provider(
             IndySdkLedgerPool,
             CachedProvider(IndySdkLedgerPoolProvider(), ("ledger.pool_name",)),
