--- conflicted
+++ resolved
@@ -363,11 +363,7 @@
         # check if wallet exists already
         wallets = await self.agency_admin_GET("/multitenancy/wallets")
         for wallet in wallets["results"]:
-<<<<<<< HEAD
-            if wallet["wallet_name"] == target_wallet_name:
-=======
             if wallet["wallet_config"]["name"] == target_wallet_name:
->>>>>>> a76afe25
                 # if so set local agent attributes
                 self.wallet_name = target_wallet_name
                 # assume wallet key is wallet name
@@ -382,12 +378,8 @@
         wallet_params = {
             "wallet_key": target_wallet_name,
             "wallet_name": target_wallet_name,
-<<<<<<< HEAD
-            "wallet_type": "indy",
-=======
             "wallet_type": self.wallet_type,
             "label": target_wallet_name,
->>>>>>> a76afe25
         }
         self.wallet_name = target_wallet_name
         self.wallet_key = target_wallet_name
@@ -567,12 +559,6 @@
     ) -> ClientResponse:
         if not self.multitenant:
             raise Exception("Error can't call agency admin unless in multitenant mode")
-<<<<<<< HEAD
-        try:
-            EVENT_LOGGER.debug("Controller GET %s request to Agent", path)
-            if not headers:
-                headers = {}
-=======
         try:
             EVENT_LOGGER.debug("Controller GET %s request to Agent", path)
             if not headers:
@@ -590,34 +576,6 @@
             self.log(f"Error during GET {path}: {str(e)}")
             raise
 
-    async def admin_GET(
-        self, path, text=False, params=None, headers=None
-    ) -> ClientResponse:
-        try:
-            EVENT_LOGGER.debug("Controller GET %s request to Agent", path)
-            if self.multitenant:
-                if not headers:
-                    headers = {}
-                headers["Authorization"] = (
-                    "Bearer " + self.managed_wallet_params["token"]
-                )
-                self.log("GET:", path)
-                self.log("Headers:", headers)
->>>>>>> a76afe25
-            response = await self.admin_request(
-                "GET", path, None, text, params, headers=headers
-            )
-            EVENT_LOGGER.debug(
-                "Response from GET %s received: \n%s",
-                path,
-                repr_json(response),
-            )
-            return response
-        except ClientError as e:
-            self.log(f"Error during GET {path}: {str(e)}")
-            raise
-
-<<<<<<< HEAD
     async def admin_GET(
         self, path, text=False, params=None, headers=None
     ) -> ClientResponse:
@@ -644,8 +602,6 @@
             self.log(f"Error during GET {path}: {str(e)}")
             raise
 
-=======
->>>>>>> a76afe25
     async def agency_admin_POST(
         self, path, data=None, text=False, params=None, headers=None
     ) -> ClientResponse:
