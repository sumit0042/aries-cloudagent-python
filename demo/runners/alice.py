--- conflicted
+++ resolved
@@ -26,21 +26,20 @@
 
 class AliceAgent(DemoAgent):
     def __init__(
-<<<<<<< HEAD
-        self, ident: str, http_port: int, admin_port: int, no_auto: bool = False, **kwargs
-=======
-        self, http_port: int,
+        self,
+        http_port: int,
         admin_port: int,
         no_auto: bool = False,
+        multitenant: bool = False,
         mediation: bool = False,
         **kwargs
->>>>>>> 94aa9d1b
     ):
         super().__init__(
             ident,
             http_port,
             admin_port,
             prefix="Alice",
+            multitenant=multitenant,
             mediation=mediation,
             extra_args=[]
             if no_auto
@@ -226,11 +225,8 @@
     start_port: int,
     no_auto: bool = False,
     show_timing: bool = False,
-<<<<<<< HEAD
     multitenant: bool = False,
-=======
     mediation: bool = False,
->>>>>>> 94aa9d1b
 ):
 
     genesis = await default_genesis_txns()
@@ -249,11 +245,8 @@
             genesis_data=genesis,
             no_auto=no_auto,
             timing=show_timing,
-<<<<<<< HEAD
             multitenant=multitenant,
-=======
             mediation=mediation,
->>>>>>> 94aa9d1b
         )
         await agent.listen_webhooks(start_port + 2)
 
@@ -262,16 +255,14 @@
         log_msg("Admin URL is at:", agent.admin_url)
         log_msg("Endpoint URL is at:", agent.endpoint)
 
-<<<<<<< HEAD
         if multitenant:
             # create an initial managed sub-wallet
             await agent.register_or_switch_wallet("Alice.initial")
-=======
+
         if mediation:
             mediator_agent = await start_mediator_agent(start_port+4, genesis, agent)
         else:
             mediator_agent = None
->>>>>>> 94aa9d1b
 
         log_status("#9 Input faber.py invitation details")
         await input_invitation(agent)
@@ -349,11 +340,10 @@
         "--timing", action="store_true", help="Enable timing information"
     )
     parser.add_argument(
-<<<<<<< HEAD
         "--multitenant", action="store_true", help="Enable multitenancy options"
-=======
+    )
+    parser.add_argument(
         "--mediation", action="store_true", help="Enable mediation functionality"
->>>>>>> 94aa9d1b
     )
     args = parser.parse_args()
 
@@ -392,11 +382,8 @@
                 args.port,
                 args.no_auto,
                 args.timing,
-<<<<<<< HEAD
                 args.multitenant,
-=======
                 args.mediation,
->>>>>>> 94aa9d1b
             )
         )
     except KeyboardInterrupt:
